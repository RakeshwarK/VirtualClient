--- conflicted
+++ resolved
@@ -112,12 +112,8 @@
         public override IList<Metric> Parse()
         {
             bool cipherResultsValid = false;
-<<<<<<< HEAD
-            bool rsaResultsValid = false;
+            bool signVerifyResultsValid = false;
             bool opsResultsValid = false;
-=======
-            bool signVerifyResultsValid = false;
->>>>>>> 99607649
 
             IEnumerable<int> bufferByteSizes = this.GetCipherBufferByteSizes();
             if (this.TryParseCipherPerformanceResults(bufferByteSizes, out DataTable cipherResults))
@@ -132,17 +128,13 @@
                 this.SignVerifyResults = signVerifyResults;
             }
 
-<<<<<<< HEAD
-            if (!rsaResultsValid & this.TryParseOpsPerformanceResults(out DataTable opsResults))
+            if (!signVerifyResultsValid & this.TryParseOpsPerformanceResults(out DataTable opsResults))
             {
                 opsResultsValid = true;
                 this.OPSResults = opsResults;
             }
 
-            if (!cipherResultsValid && !rsaResultsValid && !opsResultsValid)
-=======
-            if (!cipherResultsValid && !signVerifyResultsValid)
->>>>>>> 99607649
+            if (!cipherResultsValid && !signVerifyResultsValid && !opsResultsValid)
             {
                 throw new SchemaException(
                     $"Invalid results format. The results provided to the parser are not valid/complete OpenSSL speed workload results. Results: {Environment.NewLine}" +
@@ -331,15 +323,8 @@
             // Example:
             //                    sign verify    sign/s verify/s
             //  rsa 2048 bits 0.000820s 0.000024s   1219.7  41003.9
-<<<<<<< HEAD
-
-            MatchCollection rsaPerformanceResults = Regex.Matches(this.RawText, $@"((?:\w *\(*)+(?:bits|\)))(\s*[0-9\.]+s)(\s*[0-9\.]+s)(\s*[0-9\.]+)(\s*[0-9\.]+)", RegexOptions.IgnoreCase | RegexOptions.Singleline);
-
-            if (rsaPerformanceResults?.Any() == true)
-=======
             MatchCollection signVerifyPerformanceResults = Regex.Matches(this.RawText, $@"((?:\w *\(*)+(?:bits|\)))(\s*[0-9\.]+s)(\s*[0-9\.]+s)(\s*[0-9\.]+)(\s*[0-9\.]+)", RegexOptions.IgnoreCase | RegexOptions.Singleline);
             if (signVerifyPerformanceResults?.Any() == true)
->>>>>>> 99607649
             {
                 // return datatable with rsa name, column, value per row
                 DataTable svResults = new DataTable();
